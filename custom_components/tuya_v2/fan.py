--- conflicted
+++ resolved
@@ -115,8 +115,8 @@
     def __init__(self, device: TuyaDevice, device_manager: TuyaDeviceManager) -> None:
         """Init Tuya Fan Device."""
         super().__init__(device, device_manager)
-<<<<<<< HEAD
-=======
+
+
 
         self.ha_preset_modes = []
         if DPCODE_MODE in self.tuya_device.function:
@@ -124,7 +124,7 @@
                 self.tuya_device.function[DPCODE_MODE].values
             ).get("range", [])
 
->>>>>>> 8bc94019
+
         # Air purifier fan can be controlled either via the ranged values or via the enum.
         # We will always prefer the enumeration if available
         #   Enum is used for e.g. MEES SmartHIMOX-H06
@@ -232,18 +232,7 @@
         if not self.is_on:
             return 0
 
-<<<<<<< HEAD
-        if self.tuya_device.category == "kj":
-            if self.air_purifier_speed_range_len > 1:
-                if not self.air_purifier_speed_range_enum:
-                    # if air-purifier speed enumeration is supported we will prefer it.
-                    return ordered_list_item_to_percentage(
-                        self.air_purifier_speed_range_enum,
-                        self.tuya_device.status.get(DPCODE_AP_FAN_SPEED_ENUM, 0),
-                    )
-        else:
-            return self.tuya_device.status.get(DPCODE_FAN_SPEED, 0)
-=======
+
         if (
             self.tuya_device.category == "kj"
             and self.air_purifier_speed_range_len > 1
@@ -258,7 +247,7 @@
 
         # some type may not have the fan_speed_percent key
         return self.tuya_device.status.get(DPCODE_FAN_SPEED)
->>>>>>> 8bc94019
+
 
     @property
     def speed_count(self) -> int:
