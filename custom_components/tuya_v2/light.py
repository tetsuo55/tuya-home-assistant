--- conflicted
+++ resolved
@@ -59,11 +59,8 @@
     "fwl",  # Ambient light
     "dc",   # Light string
     "jsq",  # Humidifier's light
-<<<<<<< HEAD
     "xdd",   # Ceiling Light
-=======
     "xxj"  # Diffuser's light 
->>>>>>> 56aa50ba
 }
 
 DEFAULT_HSV = {
