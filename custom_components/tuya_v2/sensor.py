#!/usr/bin/env python3
"""Support for Tuya switches."""

import json
import logging
from typing import List, Optional

from tuya_iot import TuyaDevice, TuyaDeviceManager

from homeassistant.components.sensor import DOMAIN as DEVICE_DOMAIN, SensorEntity
from homeassistant.config_entries import ConfigEntry
from homeassistant.const import (
    DEVICE_CLASS_BATTERY,
    DEVICE_CLASS_HUMIDITY,
    DEVICE_CLASS_POWER,
    DEVICE_CLASS_TEMPERATURE,
    DEVICE_CLASS_ILLUMINANCE,
    DEVICE_CLASS_CO2,
    PERCENTAGE,
    TEMP_CELSIUS,
    CONCENTRATION_PARTS_PER_MILLION,
    TIME_DAYS,
    TIME_MINUTES,
    MASS_MILLIGRAMS,
)
from homeassistant.core import HomeAssistant
from homeassistant.helpers.dispatcher import async_dispatcher_connect

from .base import TuyaHaDevice
from .const import (
    DOMAIN,
    TUYA_DEVICE_MANAGER,
    TUYA_DISCOVERY_NEW,
    TUYA_HA_DEVICES,
    TUYA_HA_TUYA_MAP,
    TUYA_AIR_PURIFIER_TYPE,
)

_LOGGER = logging.getLogger(__name__)

TUYA_SUPPORT_TYPE = [
    "wsdcg",  # Temperature and Humidity Sensor
    "mcs",  # Door Window Sensor
    "ywbj",  # Somke Detector
    "rqbj",  # Gas Detector
    "pir",  # PIR Detector
    "sj",  # Water Detector
    "pm2.5",  # PM2.5 Sensor
    "kg",  # Switch
    "cz",  # Socket
    "pc",  # Power Strip
    "wk",  # Thermostat
    "dlq",  # Breaker
    "ldcg",  # Luminance Sensor
<<<<<<< HEAD
    TUYA_AIR_PURIFIER_TYPE, # Air Purifier
=======
    "ms",  # Residential Lock
>>>>>>> 02d14daa
]

# Smoke Detector
# https://developer.tuya.com/en/docs/iot/s?id=K9gf48r5i2iiy
DPCODE_BATTERY = "va_battery"
DPCODE_BATTERY_PERCENTAGE = "battery_percentage"
DPCODE_BATTERY_CODE = "battery"
DPCODE_BATTERY_STATE = "battery_state"

DPCODE_TEMPERATURE = "va_temperature"
DPCODE_HUMIDITY = "va_humidity"

DPCODE_PM100_VALUE = "pm100_value"
DPCODE_PM25_VALUE = "pm25_value"
DPCODE_PM10_VALUE = "pm10_value"

DPCODE_TEMP_CURRENT = "temp_current"
DPCODE_HUMIDITY_VALUE = "humidity_value"

DPCODE_CURRENT = "cur_current"
DPCODE_POWER = "cur_power"
DPCODE_VOLTAGE = "cur_voltage"
DPCODE_TOTAL_FORWARD_ENERGY = "total_forward_energy"

DPCODE_BRIGHT_VALUE = "bright_value"
<<<<<<< HEAD

# Air Purifier
# https://developer.tuya.com/en/docs/iot/s?id=K9gf48r41mn81
DPCODE_AP_PM25 = "pm25"                 # PM25 - no units
DPCODE_AP_FILTER = "filter"             # Filter cartridge utilization [%]
DPCODE_AP_TEMP = "temp"                 # Temperature [℃]
DPCODE_AP_HUMIDITY = "humidity"         # Humidity [%]
DPCODE_AP_TVOC = "tvoc"                 # Total Volatile Organic Compounds [ppm]
DPCODE_AP_ECO2 = "eco2"                 # Carbon dioxide concentration [ppm]
DPCODE_AP_FDAYS = "filter_days"         # Remaining days of the filter cartridge [day]
DPCODE_AP_TTIME = "total_time"          # Total operating time [minute]
DPCODE_AP_TPM = "total_pm"              # Total absorption of particles [mg]
DPCODE_AP_COUNTDOWN = "countdown_left"  # Remaining time of countdown [minute]

=======
# Residential Lock
# https://developer.tuya.com/en/docs/iot/f?id=K9i5ql58frxa2
DPCODE_BATTERY_ZIGBEELOCK = "residual_electricity"
>>>>>>> 02d14daa

async def async_setup_entry(
    hass: HomeAssistant, _entry: ConfigEntry, async_add_entities
):
    """Set up tuya sensors dynamically through tuya discovery."""
    _LOGGER.info("sensor init")

    hass.data[DOMAIN][TUYA_HA_TUYA_MAP].update({DEVICE_DOMAIN: TUYA_SUPPORT_TYPE})

    async def async_discover_device(dev_ids):
        """Discover and add a discovered tuya sensor."""
        _LOGGER.info(f"sensor add-> {dev_ids}")
        if not dev_ids:
            return
        entities = await hass.async_add_executor_job(_setup_entities, hass, dev_ids)
        hass.data[DOMAIN][TUYA_HA_DEVICES].extend(entities)
        async_add_entities(entities)

    async_dispatcher_connect(
        hass, TUYA_DISCOVERY_NEW.format(DEVICE_DOMAIN), async_discover_device
    )

    device_manager = hass.data[DOMAIN][TUYA_DEVICE_MANAGER]
    device_ids = []
    for (device_id, device) in device_manager.device_map.items():
        if device.category in TUYA_SUPPORT_TYPE:
            device_ids.append(device_id)
    await async_discover_device(device_ids)


def _setup_entities(hass, device_ids: List):
    """Set up Tuya Switch device."""
    device_manager = hass.data[DOMAIN][TUYA_DEVICE_MANAGER]
    entities = []
    for device_id in device_ids:
        device = device_manager.device_map[device_id]
        if device is None:
            continue
<<<<<<< HEAD
            
        if device.category == TUYA_AIR_PURIFIER_TYPE:
            if DPCODE_AP_PM25 in device.status:
                entities.append(
                    TuyaHaSensor(
                        device,
                        device_manager,
                        "PM25",
                        DPCODE_AP_PM25,
                        ""
                    )
=======

        if DPCODE_BATTERY_ZIGBEELOCK in device.status:
            entities.append(
                TuyaHaSensor(
                    device,
                    device_manager,
                    DEVICE_CLASS_BATTERY,
                    DPCODE_BATTERY_ZIGBEELOCK,
                    PERCENTAGE,
                )
            )
        if DPCODE_BATTERY in device.status:
            entities.append(
                TuyaHaSensor(
                    device,
                    device_manager,
                    DEVICE_CLASS_BATTERY,
                    DPCODE_BATTERY,
                    PERCENTAGE,
>>>>>>> 02d14daa
                )
            elif DPCODE_AP_FILTER in device.status:
                entities.append(
                    TuyaHaSensor(
                        device,
                        device_manager,
                        "Filter",
                        DPCODE_AP_FILTER,
                        PERCENTAGE
                    )
                )
            elif DPCODE_AP_TEMP in device.status:
                entities.append(
                    TuyaHaSensor(
                        device,
                        device_manager,
                        DEVICE_CLASS_TEMPERATURE,
                        DPCODE_AP_TEMP,
                        TEMP_CELSIUS,
                    )
                )
            elif DPCODE_AP_HUMIDITY in device.status:
                entities.append(
                    TuyaHaSensor(
                        device,
                        device_manager,
                        DEVICE_CLASS_HUMIDITY,
                        DPCODE_AP_HUMIDITY,
                        PERCENTAGE,
                    )
                )
            elif DPCODE_AP_TVOC in device.status:
                entities.append(
                    TuyaHaSensor(
                        device,
                        device_manager,
                        "TVOC",
                        DPCODE_AP_TVOC,
                        CONCENTRATION_PARTS_PER_MILLION
                    )
                )
            elif DPCODE_AP_ECO2 in device.status:
                entities.append(
                    TuyaHaSensor(
                        device,
                        device_manager,
                        DEVICE_CLASS_CO2,
                        DPCODE_AP_ECO2,
                        CONCENTRATION_PARTS_PER_MILLION
                    )
                )
            elif DPCODE_AP_FDAYS in device.status:
                entities.append(
                    TuyaHaSensor(
                        device,
                        device_manager,
                        "FilterDays",
                        DPCODE_AP_FDAYS,
                        TIME_DAYS
                    )
                )
            elif DPCODE_AP_TTIME in device.status:
                entities.append(
                    TuyaHaSensor(
                        device,
                        device_manager,
                        "TotalTime",
                        DPCODE_AP_TTIME,
                        TIME_MINUTES
                    )
                )
            elif DPCODE_AP_TPM in device.status:
                entities.append(
                    TuyaHaSensor(
                        device,
                        device_manager,
                        "TotalPM",
                        DPCODE_AP_TPM,
                        MASS_MILLIGRAMS
                    )
                )
            elif DPCODE_AP_COUNTDOWN in device.status:
                entities.append(
                    TuyaHaSensor(
                        device,
                        device_manager,
                        "Countdown",
                        DPCODE_AP_COUNTDOWN,
                        TIME_MINUTES
                    )
                )
        else:
            if DPCODE_BATTERY in device.status:
                entities.append(
                    TuyaHaSensor(
                        device,
                        device_manager,
                        DEVICE_CLASS_BATTERY,
                        DPCODE_BATTERY,
                        PERCENTAGE,
                    )
                )
            if DPCODE_BATTERY_PERCENTAGE in device.status:
                entities.append(
                    TuyaHaSensor(
                        device,
                        device_manager,
                        DEVICE_CLASS_BATTERY,
                        DPCODE_BATTERY_PERCENTAGE,
                        PERCENTAGE,
                    )
                )
            if DPCODE_BATTERY_CODE in device.status:
                entities.append(
                    TuyaHaSensor(
                        device,
                        device_manager,
                        DEVICE_CLASS_BATTERY,
                        DPCODE_BATTERY_CODE,
                        PERCENTAGE,
                    )
                )
            if DPCODE_BATTERY_STATE in device.status:
                entities.append(
                    TuyaHaSensor(
                        device,
                        device_manager,
                        DEVICE_CLASS_BATTERY,
                        DPCODE_BATTERY_STATE,
                        "",
                    )
                )

            if DPCODE_TEMPERATURE in device.status:
                entities.append(
                    TuyaHaSensor(
                        device,
                        device_manager,
                        DEVICE_CLASS_TEMPERATURE,
                        DPCODE_TEMPERATURE,
                        TEMP_CELSIUS,
                    )
                )
            if DPCODE_TEMP_CURRENT in device.status:
                entities.append(
                    TuyaHaSensor(
                        device,
                        device_manager,
                        DEVICE_CLASS_TEMPERATURE,
                        DPCODE_TEMP_CURRENT,
                        TEMP_CELSIUS,
                    )
                )

            if DPCODE_HUMIDITY in device.status:
                entities.append(
                    TuyaHaSensor(
                        device,
                        device_manager,
                        DEVICE_CLASS_HUMIDITY,
                        DPCODE_HUMIDITY,
                        PERCENTAGE,
                    )
                )
            if DPCODE_HUMIDITY_VALUE in device.status:
                entities.append(
                    TuyaHaSensor(
                        device,
                        device_manager,
                        DEVICE_CLASS_HUMIDITY,
                        DPCODE_HUMIDITY_VALUE,
                        PERCENTAGE,
                    )
                )

            if DPCODE_PM100_VALUE in device.status:
                entities.append(
                    TuyaHaSensor(
                        device, device_manager, "PM10", DPCODE_PM100_VALUE, "ug/m³"
                    )
                )
            if DPCODE_PM25_VALUE in device.status:
                entities.append(
                    TuyaHaSensor(
                        device, device_manager, "PM2.5", DPCODE_PM25_VALUE, "ug/m³"
                    )
                )
            if DPCODE_PM10_VALUE in device.status:
                entities.append(
                    TuyaHaSensor(
                        device, device_manager, "PM1.0", DPCODE_PM10_VALUE, "ug/m³"
                    )
                )

            if DPCODE_CURRENT in device.status:
                entities.append(
                    TuyaHaSensor(
                        device,
                        device_manager,
                        "Current",
                        DPCODE_CURRENT,
                        json.loads(device.status_range.get(DPCODE_CURRENT).values).get(
                            "unit", 0
                        ),
                    )
                )
            if DPCODE_POWER in device.status:
                entities.append(
                    TuyaHaSensor(
                        device,
                        device_manager,
                        DEVICE_CLASS_POWER,
                        DPCODE_POWER,
                        json.loads(device.status_range.get(DPCODE_POWER).values).get(
                            "unit", 0
                        ),
                    )
                )
            if DPCODE_TOTAL_FORWARD_ENERGY in device.status:
                entities.append(
                    TuyaHaSensor(
                        device,
                        device_manager,
                        DEVICE_CLASS_POWER,
                        DPCODE_TOTAL_FORWARD_ENERGY,
                        json.loads(device.status_range.get(DPCODE_TOTAL_FORWARD_ENERGY).values).get(
                            "unit", 0
                        ),
                    )
                )
            if DPCODE_VOLTAGE in device.status:
                entities.append(
                    TuyaHaSensor(
                        device,
                        device_manager,
                        "Voltage",
                        DPCODE_VOLTAGE,
                        json.loads(device.status_range.get(DPCODE_VOLTAGE).values).get(
                            "unit", 0
                        ),
                    )
                )
            if DPCODE_BRIGHT_VALUE in device.status:
                entities.append(
                    TuyaHaSensor(
                        device,
                        device_manager,
                        DEVICE_CLASS_ILLUMINANCE,
                        DPCODE_BRIGHT_VALUE,
                        json.loads(device.status_range.get(DPCODE_BRIGHT_VALUE).values).get(
                            "unit", 0
                        ),
                    )
                )

    return entities


class TuyaHaSensor(TuyaHaDevice, SensorEntity):
    """Tuya Sensor Device."""

    def __init__(
        self,
        device: TuyaDevice,
        device_manager: TuyaDeviceManager,
        sensor_type: str,
        sensor_code: str,
        sensor_unit: str,
    ):
        """Init TuyaHaSensor."""
        self._type = sensor_type
        self._code = sensor_code
        self._unit = sensor_unit
        super().__init__(device, device_manager)

    @property
    def unique_id(self) -> Optional[str]:
        """Return a unique ID."""
        return f"{super().unique_id}{self._code}"

    @property
    def name(self):
        """Return the name of the sensor."""
        return self.tuya_device.name + "_" + self._type

    @property
    def state(self):
        """Return the state of the sensor."""
        __value = self.tuya_device.status.get(self._code)
        if self.tuya_device.status_range.get(self._code).type == "Integer":
            __value_range = json.loads(
                self.tuya_device.status_range.get(self._code).values
            )
            __state = (__value) * 1.0 / (10 ** __value_range.get("scale"))
            if __value_range.get("scale") == 0:
                return int(__state)
            return f"%.{__value_range.get('scale')}f" % __state
        return ""

    @property
    def unit_of_measurement(self):
        """Return the units of measurement."""
        return self._unit

    @property
    def device_class(self):
        """Device class of this entity."""
        return self._type

    @property
    def available(self) -> bool:
        """Return if the device is available."""
        return True<|MERGE_RESOLUTION|>--- conflicted
+++ resolved
@@ -52,11 +52,8 @@
     "wk",  # Thermostat
     "dlq",  # Breaker
     "ldcg",  # Luminance Sensor
-<<<<<<< HEAD
+    "ms",  # Residential Lock
     TUYA_AIR_PURIFIER_TYPE, # Air Purifier
-=======
-    "ms",  # Residential Lock
->>>>>>> 02d14daa
 ]
 
 # Smoke Detector
@@ -82,7 +79,10 @@
 DPCODE_TOTAL_FORWARD_ENERGY = "total_forward_energy"
 
 DPCODE_BRIGHT_VALUE = "bright_value"
-<<<<<<< HEAD
+
+# Residential Lock
+# https://developer.tuya.com/en/docs/iot/f?id=K9i5ql58frxa2
+DPCODE_BATTERY_ZIGBEELOCK = "residual_electricity"
 
 # Air Purifier
 # https://developer.tuya.com/en/docs/iot/s?id=K9gf48r41mn81
@@ -97,11 +97,6 @@
 DPCODE_AP_TPM = "total_pm"              # Total absorption of particles [mg]
 DPCODE_AP_COUNTDOWN = "countdown_left"  # Remaining time of countdown [minute]
 
-=======
-# Residential Lock
-# https://developer.tuya.com/en/docs/iot/f?id=K9i5ql58frxa2
-DPCODE_BATTERY_ZIGBEELOCK = "residual_electricity"
->>>>>>> 02d14daa
 
 async def async_setup_entry(
     hass: HomeAssistant, _entry: ConfigEntry, async_add_entities
@@ -140,7 +135,6 @@
         device = device_manager.device_map[device_id]
         if device is None:
             continue
-<<<<<<< HEAD
             
         if device.category == TUYA_AIR_PURIFIER_TYPE:
             if DPCODE_AP_PM25 in device.status:
@@ -152,27 +146,6 @@
                         DPCODE_AP_PM25,
                         ""
                     )
-=======
-
-        if DPCODE_BATTERY_ZIGBEELOCK in device.status:
-            entities.append(
-                TuyaHaSensor(
-                    device,
-                    device_manager,
-                    DEVICE_CLASS_BATTERY,
-                    DPCODE_BATTERY_ZIGBEELOCK,
-                    PERCENTAGE,
-                )
-            )
-        if DPCODE_BATTERY in device.status:
-            entities.append(
-                TuyaHaSensor(
-                    device,
-                    device_manager,
-                    DEVICE_CLASS_BATTERY,
-                    DPCODE_BATTERY,
-                    PERCENTAGE,
->>>>>>> 02d14daa
                 )
             elif DPCODE_AP_FILTER in device.status:
                 entities.append(
@@ -265,6 +238,16 @@
                     )
                 )
         else:
+            if DPCODE_BATTERY_ZIGBEELOCK in device.status:
+                entities.append(
+                    TuyaHaSensor(
+                        device,
+                        device_manager,
+                        DEVICE_CLASS_BATTERY,
+                        DPCODE_BATTERY_ZIGBEELOCK,
+                        PERCENTAGE,
+                    )
+                )
             if DPCODE_BATTERY in device.status:
                 entities.append(
                     TuyaHaSensor(
