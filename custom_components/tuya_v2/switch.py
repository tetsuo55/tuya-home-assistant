--- conflicted
+++ resolved
@@ -28,11 +28,8 @@
     "cz",  # Socket
     "pc",  # Power Strip
     "cwysj",  # Pet Water Feeder
-<<<<<<< HEAD
     "bh", #Smart Kettle
-=======
     "dlq",  # Breaker
->>>>>>> 5c955b56
 }
 
 # Switch(kg), Socket(cz), Power Strip(pc)
@@ -112,12 +109,6 @@
             if dp_code.startswith(DPCODE_SWITCH)
             else dp_code
         )
-        self.channel = (
-            dp_code.replace(DPCODE_START, "")
-            if dp_code.startswith(DPCODE_START)
-            else dp_code
-        )
-      
 
     @property
     def unique_id(self) -> str | None:
