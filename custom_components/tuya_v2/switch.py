#!/usr/bin/env python3
"""Support for Tuya switches."""
from __future__ import annotations

import logging
from typing import Any

from tuya_iot import TuyaDevice, TuyaDeviceManager

from homeassistant.components.switch import DOMAIN as DEVICE_DOMAIN, SwitchEntity
from homeassistant.config_entries import ConfigEntry
from homeassistant.core import HomeAssistant
from homeassistant.helpers.dispatcher import async_dispatcher_connect

from .base import TuyaHaDevice
from .const import (
    DOMAIN,
    TUYA_DEVICE_MANAGER,
    TUYA_DISCOVERY_NEW,
    TUYA_HA_DEVICES,
    TUYA_HA_TUYA_MAP,
)

_LOGGER = logging.getLogger(__name__)

TUYA_SUPPORT_TYPE = {
    "kg",  # Switch
    "cz",  # Socket
    "pc",  # Power Strip
    "bh",  # Smart Kettle
    "dlq",  # Breaker
    "cwysj",  # Pet Water Feeder
    "kj",     # Air Purifier
    "xxj",    # Diffuser
<<<<<<< HEAD
    "kfj",    # Coffee Maker
=======
    "ckmkzq",  # Garage Door Opener
    "zndb"    # Smart Electricity Meter
>>>>>>> 15602f4b
}

# Switch(kg), Socket(cz), Power Strip(pc)
# https://developer.tuya.com/en/docs/iot/categorykgczpc?id=Kaiuz08zj1l4y
DPCODE_SWITCH = "switch"

# Air Purifier
# https://developer.tuya.com/en/docs/iot/categorykj?id=Kaiuz1atqo5l7
# Pet Water Feeder
# https://developer.tuya.com/en/docs/iot/f?id=K9gf46aewxem5
DPCODE_ANION = "anion"  # Air Purifier - Ionizer unit
# Air Purifier - Filter cartridge resetting; Pet Water Feeder - Filter cartridge resetting
DPCODE_FRESET = "filter_reset"
DPCODE_LIGHT = "light"  # Air Purifier - Light
DPCODE_LOCK = "lock"  # Air Purifier - Child lock
# Air Purifier - UV sterilization; Pet Water Feeder - UV sterilization
DPCODE_UV = "uv"
DPCODE_WET = "wet"  # Air Purifier - Humidification unit
DPCODE_PRESET = "pump_reset"  # Pet Water Feeder - Water pump resetting
DPCODE_WRESET = "water_reset"  # Pet Water Feeder - Resetting of water usage days

DPCODE_START = "start"
# Coffee Maker
# https://developer.tuya.com/en/docs/iot/f?id=K9gf4701ox167
DPCODE_PAUSE = "pause"
DPCODE_WARM = "warm"
DPCODE_CLEANING = "cleaning"

async def async_setup_entry(
    hass: HomeAssistant, _entry: ConfigEntry, async_add_entities
):
    """Set up tuya sensors dynamically through tuya discovery."""
    _LOGGER.info("switch init")

    hass.data[DOMAIN][TUYA_HA_TUYA_MAP].update({DEVICE_DOMAIN: TUYA_SUPPORT_TYPE})

    async def async_discover_device(dev_ids):
        """Discover and add a discovered tuya sensor."""
        _LOGGER.info(f"switch add-> {dev_ids}")
        if not dev_ids:
            return
        entities = await hass.async_add_executor_job(_setup_entities, hass, dev_ids)
        hass.data[DOMAIN][TUYA_HA_DEVICES].extend(entities)
        async_add_entities(entities)

    async_dispatcher_connect(
        hass, TUYA_DISCOVERY_NEW.format(DEVICE_DOMAIN), async_discover_device
    )

    device_manager = hass.data[DOMAIN][TUYA_DEVICE_MANAGER]
    device_ids = []
    for (device_id, device) in device_manager.device_map.items():
        if device.category in TUYA_SUPPORT_TYPE:
            device_ids.append(device_id)
    await async_discover_device(device_ids)


def _setup_entities(hass, device_ids: list):
    """Set up Tuya Switch device."""
    device_manager = hass.data[DOMAIN][TUYA_DEVICE_MANAGER]
    entities = []
    for device_id in device_ids:
        device = device_manager.device_map[device_id]
        if device is None:
            continue

        for function in device.function:
            if device.category == "kj":
                if function in [
                    DPCODE_ANION,
                    DPCODE_FRESET,
                    DPCODE_LIGHT,
                    DPCODE_LOCK,
                    DPCODE_UV,
                    DPCODE_WET,
                ]:
                    entities.append(TuyaHaSwitch(device, device_manager, function))
                    # Main device switch is handled by the Fan object
            elif device.category == "cwysj":
                if function in [DPCODE_FRESET, DPCODE_UV, DPCODE_PRESET, DPCODE_WRESET]:
                    entities.append(TuyaHaSwitch(device, device_manager, function))

                if function.startswith(DPCODE_SWITCH):
                    # Main device switch
                    entities.append(TuyaHaSwitch(device, device_manager, function))
                    continue

            elif device.category == "kfj":
                if function in [DPCODE_SWITCH, DPCODE_START, DPCODE_PAUSE, DPCODE_WARM, DPCODE_CLEANING ]:
                    entities.append(TuyaHaSwitch(
                        device, device_manager, function))
                    continue

            else:
                if function.startswith(DPCODE_START):
                    entities.append(TuyaHaSwitch(device, device_manager, function))
                    continue
                if function.startswith(DPCODE_SWITCH):
                    entities.append(TuyaHaSwitch(device, device_manager, function))
                    continue
    return entities


class TuyaHaSwitch(TuyaHaDevice, SwitchEntity):
    """Tuya Switch Device."""

    dp_code_switch = DPCODE_SWITCH
    dp_code_start = DPCODE_START

    def __init__(
        self, device: TuyaDevice, device_manager: TuyaDeviceManager, dp_code: str = ""
    ) -> None:
        """Init TuyaHaSwitch."""
        super().__init__(device, device_manager)

        self.dp_code = dp_code
        self.channel = (
            dp_code.replace(DPCODE_SWITCH, "")
            if dp_code.startswith(DPCODE_SWITCH)
            else dp_code
        )

    @property
    def unique_id(self) -> str | None:
        """Return a unique ID."""
        return f"{super().unique_id}{self.channel}"

    @property
    def name(self) -> str | None:
        """Return Tuya device name."""
        return self.tuya_device.name + self.channel

    @property
    def is_on(self) -> bool:
        """Return true if switch is on."""
        return self.tuya_device.status.get(self.dp_code, False)

    def turn_on(self, **kwargs: Any) -> None:
        """Turn the switch on."""
        self._send_command([{"code": self.dp_code, "value": True}])

    def turn_off(self, **kwargs: Any) -> None:
        """Turn the switch off."""
        self._send_command([{"code": self.dp_code, "value": False}])<|MERGE_RESOLUTION|>--- conflicted
+++ resolved
@@ -32,12 +32,9 @@
     "cwysj",  # Pet Water Feeder
     "kj",     # Air Purifier
     "xxj",    # Diffuser
-<<<<<<< HEAD
-    "kfj",    # Coffee Maker
-=======
     "ckmkzq",  # Garage Door Opener
     "zndb"    # Smart Electricity Meter
->>>>>>> 15602f4b
+    "kfj",    # Coffee Maker
 }
 
 # Switch(kg), Socket(cz), Power Strip(pc)
